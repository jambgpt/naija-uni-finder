<!-- templates/recommend.html -->
{% extends "base.html" %}
{% block title %}Recommended Institutions - Nigerian Institutions Finder{% endblock %}
{% block content %}
<div class="container my-5">
  {% with messages = get_flashed_messages(with_categories=true) %}
  {% if messages %}
  {% for category, message in messages %}
  <div class="alert alert-{{ category }} alert-dismissible fade show" role="alert">
    {{ message }}
    <button type="button" class="btn-close" data-bs-dismiss="alert" aria-label="Close"></button>
  </div>
  {% endfor %}
  {% endif %}
  {% endwith %}

  <!-- Breadcrumb Navigation -->
  <nav aria-label="breadcrumb">
    <ol class="breadcrumb">
      <li class="breadcrumb-item"><a href="/">Home</a></li>
      <li class="breadcrumb-item active" aria-current="page">
        Recommended Institutions
      </li>
    </ol>
  </nav>

  <h1 class="mb-4">Recommended Institutions</h1>

  <!-- Filters -->
  <form id="filter-form" method="GET" action="{{ url_for('recommend') }}" class="mb-4">
    <!-- Hidden inputs to preserve existing search criteria -->
    {% if location %}
    <input type="hidden" name="location" value="{{ location }}">
    {% endif %}
    {% if university %}
    <input type="hidden" name="university" value="{{ university }}">
    {% endif %}
    {% if course %}
    <input type="hidden" name="course" value="{{ course }}">
    {% endif %}

    <div class="row">
      <div class="col-md-4">
        <label for="program-type-filter" class="form-label">Program Type</label>
        <select id="program-type-filter" name="program_type" class="form-select">
          <option value="">All Types</option>
          {% for type in program_types %}
          <option value="{{ type }}" {% if type == selected_program_type %}selected{% endif %}>{{ type }}</option>
          {% endfor %}
        </select>
      </div>
      <div class="col-md-2 align-self-end">
        <button type="submit" class="btn btn-primary mt-2">Apply Filters</button>
      </div>
    </div>
  </form>

  <!-- Search Criteria Display -->
  {% if location or university or course or selected_program_type %}
  <div class="search-criteria mb-4 p-3 bg-light rounded">
    <h5>Search Criteria:</h5>
    <div>
      {% if location %}
      <span class="badge bg-primary me-2">
        <i class="fas fa-map-marker-alt me-1"></i> Location: {{ location }}
      </span>
      {% endif %}
      {% if university %}
      <span class="badge bg-success me-2">
        <i class="fas fa-university me-1"></i> University: {{ university }}
      </span>
      {% endif %}
      {% if course %}
      <span class="badge bg-warning text-dark me-2">
        <i class="fas fa-book me-1"></i> Course: {{ course }}
      </span>
      {% endif %}
      {% if selected_program_type %}
      <span class="badge bg-info me-2">
        <i class="fas fa-graduation-cap me-1"></i> Program Type: {{ selected_program_type }}
      </span>
      {% endif %}
    </div>
  </div>
  {% endif %}

  <!-- Recommendations Display -->
  {% if recommendations %}
  <div class="row row-cols-1 row-cols-md-2 row-cols-lg-3 g-4">
    {% for uni in recommendations %}
    <div class="col">
      <div class="card h-100 shadow-sm recommendation-card">
        <div class="card-body d-flex flex-column">
          <h5 class="card-title">{{ uni.university_name }}</h5>
          <p class="card-text mb-2">
            <i class="fas fa-map-marker-alt me-1 text-muted"></i>{{ uni.state }}
          </p>
          <p class="card-text">
            <strong>Program Type:</strong> {{ uni.program_type }}
          </p>
          <div class="mt-auto">
            <!-- View Details Button -->
            <button
              class="btn btn-primary w-100 mb-2"
              data-bs-toggle="modal"
              data-bs-target="#institutionModal"
              data-uni-id="{{ uni.id }}"
              data-selected-course="{{ course if course else '' }}"
            >
              <i class="fas fa-info-circle me-2"></i> View Details
            </button>
            <!-- Bookmark Button -->
            {% if current_user.is_authenticated %}
            <button
              class="btn btn-outline-secondary w-100 bookmark-btn"
              data-uni-id="{{ uni.id }}"
              data-bookmarked="{{ 'true' if uni.id in user_bookmarks else 'false' }}"
            >
              <i class="fas fa-bookmark"></i>
              <span class="bookmark-text">
<<<<<<< HEAD
                {% if uni.id in user_bookmarks %}Bookmarked{% else %}Bookmark{%
                endif %}
=======
                {% if uni.id in user_bookmarks %}Bookmarked{% else %}Bookmark{% endif %}
>>>>>>> 26f01b9e
              </span>
            </button>
            {% else %}
            <a
              href="{{ url_for('login', next=request.url) }}"
              class="btn btn-outline-secondary w-100"
            >
              <i class="fas fa-bookmark"></i> Login to Bookmark
            </a>
            {% endif %}
          </div>
        </div>
      </div>
    </div>
    {% endfor %}
  </div>
  {% else %}
  <div class="alert alert-info" role="alert">
    No matching institutions found. Please try different search criteria.
  </div>
  {% endif %}

  <!-- New Search Button -->
  <div class="text-center mt-4">
    <a href="/" class="btn btn-secondary btn-lg">
      <i class="fas fa-search me-2"></i> New Search
    </a>
  </div>
</div>

<!-- Institution Modal -->
<div
  class="modal fade"
  id="institutionModal"
  tabindex="-1"
  aria-labelledby="institutionModalLabel"
  aria-hidden="true"
>
  <div class="modal-dialog modal-xl modal-dialog-centered">
    <div class="modal-content">
      <div class="modal-header institution">
        <h5 class="modal-title" id="institutionModalLabel">
          <i class="fas fa-university me-2"></i> Institution Details
        </h5>
        <button
          type="button"
          class="btn-close"
          data-bs-dismiss="modal"
          aria-label="Close"
        ></button>
      </div>
      <div class="modal-body">
        <!-- Loading Indicator -->
        <div
          id="loadingIndicator"
          class="text-center mb-3"
          style="display: none"
        >
          <div class="spinner-border text-primary" role="status">
            <span class="visually-hidden">Loading...</span>
          </div>
        </div>

        <!-- Institution Details -->
        <div id="institutionDetails" style="display: none">
          <div class="row">
            <div class="col-12">
              <h3 id="institutionName"></h3>
              <p><strong>State:</strong> <span id="institutionState"></span></p>
              <p>
                <strong>Program Type:</strong>
                <span id="institutionProgramType"></span>
              </p>
              <p>
                <strong>Search Criteria:</strong>
                <span id="searchCriteria"></span>
              </p>
            </div>
          </div>

          <!-- Tabs for Overview and Courses -->
          <ul class="nav nav-tabs mt-4" id="institutionTab" role="tablist">
            <li class="nav-item" role="presentation">
              <button
                class="nav-link active"
                id="overview-tab"
                data-bs-toggle="tab"
                data-bs-target="#overview"
                type="button"
                role="tab"
                aria-controls="overview"
                aria-selected="true"
              >
                Selected Course's Requirements
              </button>
            </li>
            <li class="nav-item" role="presentation">
              <button
                class="nav-link"
                id="courses-tab"
                data-bs-toggle="tab"
                data-bs-target="#courses"
                type="button"
                role="tab"
                aria-controls="courses"
                aria-selected="false"
              >
                All Courses
              </button>
            </li>
          </ul>
          <div class="tab-content" id="institutionTabContent">
            <!-- Overview Tab -->
            <div
              class="tab-pane fade show active p-3"
              id="overview"
              role="tabpanel"
              aria-labelledby="overview-tab"
            >
              <!-- Selected Course Details -->
              <div
                id="selectedCourseDetails"
                class="mt-3"
                style="display: none"
              >
                <h4>Selected Course <i class="fas fa-book"></i></h4>
                <div id="selectedCourseContent"></div>
              </div>
            </div>
            <!-- Courses Tab -->
            <div
              class="tab-pane fade p-3"
              id="courses"
              role="tabpanel"
              aria-labelledby="courses-tab"
            >
              <div
                id="institutionCoursesList"
                class="accordion"
                id="coursesAccordion"
              >
                <!-- Courses will be dynamically inserted here -->
              </div>
            </div>
          </div>
        </div>

        <!-- Error Message -->
        <div
          id="modalErrorMessage"
          class="alert alert-danger"
          role="alert"
          style="display: none"
        >
          <!-- Error message will be inserted here -->
        </div>
      </div>
      <div class="modal-footer">
        <button type="button" class="btn btn-secondary" data-bs-dismiss="modal">
          <i class="fas fa-times me-2"></i> Close
        </button>
      </div>
    </div>
  </div>
</div>
{% endblock %} {% block scripts %} {{ super() }}
<script>
  document.addEventListener("DOMContentLoaded", function () {
    console.log("DOM fully loaded in recommend.html");
    initializeBookmarkButtons();
    initializeInstitutionModal();
  });

  function initializeBookmarkButtons() {
    const bookmarkButtons = document.querySelectorAll(".bookmark-btn");
    console.log("Found bookmark buttons:", bookmarkButtons.length);

    bookmarkButtons.forEach((button) => {
      const isBookmarked = button.getAttribute("data-bookmarked") === "true";
      updateBookmarkButtonUI(button, isBookmarked);
      button.addEventListener("click", handleBookmarkClick);
    });
  }

  function updateBookmarkButtonUI(button, isBookmarked) {
    const bookmarkText = button.querySelector(".bookmark-text");
    const icon = button.querySelector("i");

    if (isBookmarked) {
      button.classList.add("btn-secondary");
      button.classList.remove("btn-outline-secondary");
      bookmarkText.textContent = "Bookmarked";
      icon.classList.remove("fa-bookmark");
      icon.classList.add("fa-check");
    } else {
      button.classList.remove("btn-secondary");
      button.classList.add("btn-outline-secondary");
      bookmarkText.textContent = "Bookmark";
      icon.classList.add("fa-bookmark");
      icon.classList.remove("fa-check");
    }
  }

  function handleBookmarkClick(event) {
    event.preventDefault();
    console.log("Bookmark button clicked");
    const button = this;
    const uniId = button.getAttribute("data-uni-id");
    const isBookmarked = button.getAttribute("data-bookmarked") === "true";
    console.log("University ID:", uniId, "Is Bookmarked:", isBookmarked);

    // Send AJAX request
    const url = isBookmarked ? `/remove_bookmark/${uniId}` : "/bookmark";
    const method = "POST";
    const body = isBookmarked ? null : JSON.stringify({ university_id: uniId });

    fetch(url, {
      method: method,
      headers: {
        "Content-Type": "application/json",
        "X-CSRFToken": "{{ csrf_token() }}",
      },
      body: body,
    })
      .then((response) => {
        console.log("Response status:", response.status);
        return response.json();
      })
      .then((data) => {
        console.log("Response data:", data);
        if (data.success) {
          const newBookmarkState = !isBookmarked;
          button.setAttribute("data-bookmarked", newBookmarkState.toString());
          updateBookmarkButtonUI(button, newBookmarkState);
        } else {
          // Show error message
          alert(data.message || "Bookmarking failed. Please try again.");
        }
      })
      .catch((error) => {
        console.error("Error:", error);
        alert("An error occurred while bookmarking. Please try again.");
      });
  }

  function initializeInstitutionModal() {
    const institutionModal = document.getElementById("institutionModal");

    institutionModal.addEventListener("show.bs.modal", function (event) {
      const button = event.relatedTarget;
      const uniId = button.getAttribute("data-uni-id");
      const selectedCourse = button.getAttribute("data-selected-course") || "";

      resetModal();

      if (uniId) {
        fetchInstitutionDetails(uniId, selectedCourse);
      } else {
        showErrorMessage("Unable to retrieve institution details.");
      }
    });
  }

  function resetModal() {
    const elements = {
      institutionDetails: document.getElementById("institutionDetails"),
      modalErrorMessage: document.getElementById("modalErrorMessage"),
      loadingIndicator: document.getElementById("loadingIndicator"),
      institutionName: document.getElementById("institutionName"),
      institutionState: document.getElementById("institutionState"),
      institutionProgramType: document.getElementById("institutionProgramType"),
      searchCriteria: document.getElementById("searchCriteria"),
      selectedCourseContent: document.getElementById("selectedCourseContent"),
      institutionCoursesList: document.getElementById("institutionCoursesList"),
    };

    elements.institutionDetails.style.display = "none";
    elements.modalErrorMessage.style.display = "none";
    elements.loadingIndicator.style.display = "block";

    elements.institutionName.textContent = "";
    elements.institutionState.textContent = "";
    elements.institutionProgramType.textContent = "";
    elements.searchCriteria.textContent = "";
    elements.selectedCourseContent.innerHTML = "";
    elements.institutionCoursesList.innerHTML = "";
  }

  function fetchInstitutionDetails(uniId, selectedCourse) {
    console.log(
      `Fetching details for institution ID: ${uniId}, Selected Course: ${selectedCourse}`
    );
    fetch(
      `/api/institution/${uniId}?course=${encodeURIComponent(selectedCourse)}`,
      {
        headers: {
          "X-CSRFToken": "{{ csrf_token() }}",
          Accept: "application/json",
        },
        credentials: "same-origin",
      }
    )
      .then((response) => {
        if (!response.ok) {
          throw new Error(`HTTP error! status: ${response.status}`);
        }
        return response.json();
      })
      .then((uni) => {
        console.log("Received university data:", uni);
        populateModal(uni);
      })
      .catch((error) => {
        console.error("Error fetching institution details:", error);
        hideLoadingIndicator();
        showErrorMessage(
          `Error loading institution details. Please try again. Error: ${error.message}`
        );
      });
  }

  function populateModal(uni) {
    console.log("Populating modal with data:", uni);

    const elements = {
      institutionName: document.getElementById("institutionName"),
      institutionState: document.getElementById("institutionState"),
      institutionProgramType: document.getElementById("institutionProgramType"),
      searchCriteria: document.getElementById("searchCriteria"),
      selectedCourseDetails: document.getElementById("selectedCourseDetails"),
      selectedCourseContent: document.getElementById("selectedCourseContent"),
      institutionCoursesList: document.getElementById("institutionCoursesList"),
    };

    elements.institutionName.textContent = uni.university_name;
    elements.institutionState.textContent = uni.state;
    elements.institutionProgramType.textContent = uni.program_type;
    elements.searchCriteria.textContent =
      uni.search_type === "course"
        ? `Course: ${uni.selected_course}`
        : `Location: ${uni.state}`;

    // Populate selected course details
    if (uni.selected_course && uni.courses && uni.courses.length > 0) {
      const selectedCourseData = uni.courses.find(
        (course) =>
          course.course_name.toLowerCase() === uni.selected_course.toLowerCase()
      );
      if (selectedCourseData) {
        elements.selectedCourseContent.innerHTML =
          createCourseHTML(selectedCourseData);
        elements.selectedCourseDetails.style.display = "block";
      } else {
        elements.selectedCourseContent.innerHTML = `<p class="alert alert-warning">No details available for the selected course "${uni.selected_course}" in this institution.</p>`;
        elements.selectedCourseDetails.style.display = "block";
      }
    }

    // Populate all courses
    if (uni.courses && uni.courses.length > 0) {
      elements.institutionCoursesList.innerHTML = uni.courses
        .map((course, index) => createAccordionItem(course, index))
        .join("");
    } else {
      elements.institutionCoursesList.innerHTML =
        '<p class="text-muted">No courses available for this institution.</p>';
    }

    // Show the institution details and hide loading
    document.getElementById("loadingIndicator").style.display = "none";
    document.getElementById("institutionDetails").style.display = "block";
  }

  function createCourseHTML(course) {
    return `
      <div class="card mb-3">
        <div class="card-body">
          <h5 class="card-title">${course.course_name}</h5>
          <p><strong>UTME Requirements:</strong> ${
            course.utme_requirements || "N/A"
          }</p>
          <p><strong>Direct Entry Requirements:</strong> ${
            course.direct_entry_requirements || "N/A"
          }</p>
          <p><strong>Subjects:</strong> ${course.subjects || "N/A"}</p>
        </div>
      </div>
    `;
  }

  function createAccordionItem(course, index) {
    const collapseId = `collapseCourse${index}`;
    const headingId = `headingCourse${index}`;
    return `
      <div class="accordion-item">
        <h2 class="accordion-header" id="${headingId}">
          <button class="accordion-button collapsed" type="button" data-bs-toggle="collapse" data-bs-target="#${collapseId}" aria-expanded="false" aria-controls="${collapseId}">
            ${course.course_name}
          </button>
        </h2>
        <div id="${collapseId}" class="accordion-collapse collapse" aria-labelledby="${headingId}" data-bs-parent="#coursesAccordion">
          <div class="accordion-body">
            <p><strong>UTME Requirements:</strong> ${
              course.utme_requirements || "N/A"
            }</p>
            <p><strong>Direct Entry Requirements:</strong> ${
              course.direct_entry_requirements || "N/A"
            }</p>
            <p><strong>Subjects:</strong> ${course.subjects || "N/A"}</p>
          </div>
        </div>
      </div>
    `;
  }

  function showErrorMessage(message) {
    const errorDiv = document.getElementById("modalErrorMessage");
    if (errorDiv) {
      errorDiv.textContent = message;
      errorDiv.style.display = "block";
    } else {
      console.error("Error div not found:", message);
    }
  }

  function hideLoadingIndicator() {
    const loadingIndicator = document.getElementById("loadingIndicator");
    if (loadingIndicator) {
      loadingIndicator.style.display = "none";
    }
  }
</script>
{% endblock %} if (uni.selected_course && uni.courses && uni.courses.length > 0)
{ const selectedCourseData = uni<|MERGE_RESOLUTION|>--- conflicted
+++ resolved
@@ -118,12 +118,7 @@
             >
               <i class="fas fa-bookmark"></i>
               <span class="bookmark-text">
-<<<<<<< HEAD
-                {% if uni.id in user_bookmarks %}Bookmarked{% else %}Bookmark{%
-                endif %}
-=======
                 {% if uni.id in user_bookmarks %}Bookmarked{% else %}Bookmark{% endif %}
->>>>>>> 26f01b9e
               </span>
             </button>
             {% else %}
