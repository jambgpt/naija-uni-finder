--- conflicted
+++ resolved
@@ -461,12 +461,9 @@
         }
         recommendations.append(uni_data)
 
-<<<<<<< HEAD
-=======
     # Get the list of available program types from current recommendations
     program_types = sorted(set(uni.program_type for uni in universities.values()))
 
->>>>>>> 26f01b9e
     # Get user's bookmarks if authenticated
     user_bookmarks = set()
     if current_user.is_authenticated:
@@ -481,11 +478,8 @@
         university=preferred_university,
         course=preferred_course,
         user_bookmarks=user_bookmarks,
-<<<<<<< HEAD
-=======
         program_types=program_types,
         selected_program_type=program_type,
->>>>>>> 26f01b9e
     )
 
 
